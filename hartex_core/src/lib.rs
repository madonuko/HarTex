--- conflicted
+++ resolved
@@ -48,11 +48,7 @@
 /// # Static `HARTEX_BUILD`
 ///
 /// Represents the current version and build of `HarTex` Discord bot.
-<<<<<<< HEAD
-pub static HARTEX_BUILD: &str = "Version 1.26.0-nightly-22-12-2021 (Build 690)";
-=======
-pub static HARTEX_BUILD: &str = "Version 1.26.0-nightly-23-12-2021 (Build 688)";
->>>>>>> a293c51f
+pub static HARTEX_BUILD: &str = "Version 1.26.0-nightly-23-12-2021 (Build 692)";
 
 /// # Static `IS_STABLE`
 ///
