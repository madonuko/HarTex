[package]
name = "hartex_backend_models_v1"
version = "0.1.0"
edition = "2021"
description = """
Backend routes (API v1)
"""
license = "AGPL-3.0-only"
rust-version = "1.72.0"

# See more keys and their definitions at https://doc.rust-lang.org/cargo/reference/manifest.html

[dependencies]
<<<<<<< HEAD
serde = { version = "1.0.169", features = ["derive"] }
sqlx = { version = "0.6.3", features = ["chrono", "runtime-tokio-native-tls"] }
=======
serde = { version = "1.0.171", features = ["derive"] }
sqlx = { version = "0.7.0", features = ["chrono", "runtime-tokio-native-tls"] }
>>>>>>> 41d06d36

[features]<|MERGE_RESOLUTION|>--- conflicted
+++ resolved
@@ -11,12 +11,7 @@
 # See more keys and their definitions at https://doc.rust-lang.org/cargo/reference/manifest.html
 
 [dependencies]
-<<<<<<< HEAD
-serde = { version = "1.0.169", features = ["derive"] }
+serde = { version = "1.0.171", features = ["derive"] }
 sqlx = { version = "0.6.3", features = ["chrono", "runtime-tokio-native-tls"] }
-=======
-serde = { version = "1.0.171", features = ["derive"] }
-sqlx = { version = "0.7.0", features = ["chrono", "runtime-tokio-native-tls"] }
->>>>>>> 41d06d36
 
 [features]