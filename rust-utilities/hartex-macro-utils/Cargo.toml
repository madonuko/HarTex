[package]
name = "hartex-macro-utils"
version = "0.1.0"
edition = "2021"
description = "Macro facilities"
license = "AGPL-3.0-or-later"
rust-version = "1.79.0"

# See more keys and their definitions at https://doc.rust-lang.org/cargo/reference/manifest.html

[dependencies]
<<<<<<< HEAD
quote = "1.0.35"
syn = { version = "2.0.58", features = ["full"]}
=======
quote = "1.0.36"
syn = { version = "2.0.58", features = ["full"]}
>>>>>>> fc32c7d6
<|MERGE_RESOLUTION|>--- conflicted
+++ resolved
@@ -9,10 +9,5 @@
 # See more keys and their definitions at https://doc.rust-lang.org/cargo/reference/manifest.html
 
 [dependencies]
-<<<<<<< HEAD
-quote = "1.0.35"
-syn = { version = "2.0.58", features = ["full"]}
-=======
 quote = "1.0.36"
-syn = { version = "2.0.58", features = ["full"]}
->>>>>>> fc32c7d6
+syn = { version = "2.0.58", features = ["full"]}