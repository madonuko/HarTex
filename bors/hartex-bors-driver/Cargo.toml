--- conflicted
+++ resolved
@@ -16,12 +16,8 @@
 hartex_eyre = { path = "../../rust-utilities/hartex-eyre" }
 hartex_log = { path = "../../rust-utilities/hartex-log" }
 
-<<<<<<< HEAD
-tokio = { version = "1.28.1", features = ["rt-multi-thread"] }
-=======
 dotenvy = "0.15.7"
-tokio = { version = "1.27.0", features = ["rt-multi-thread", "sync"] }
->>>>>>> 17c9d5c0
+tokio = { version = "1.28.1", features = ["rt-multi-thread", "sync"] }
 
 [features]
 
