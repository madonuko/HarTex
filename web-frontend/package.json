--- conflicted
+++ resolved
@@ -12,20 +12,12 @@
     "@hypernym/nuxt-gsap": "^2.2.2",
     "@iconify-json/carbon": "^1.1.19",
     "@nuxt/content": "^2.7.0",
-<<<<<<< HEAD
-    "@nuxt/image": "^0.7.1",
-    "@types/node": "^18.16.18",
-    "@unocss/nuxt": "^0.53.3",
-    "@unocss/preset-icons": "^0.55.1",
-    "@unocss/preset-web-fonts": "^0.53.3",
-    "@unocss/transformer-directives": "^0.53.3",
-=======
     "@nuxt/image": "^1.0.0",
     "@types/node": "^20.0.0",
     "@unocss/nuxt": "^0.57.0",
+    "@unocss/preset-icons": "^0.57.0",
     "@unocss/preset-web-fonts": "^0.57.0",
     "@unocss/transformer-directives": "^0.57.0",
->>>>>>> 0424eae5
     "nuxt": "^3.6.0",
     "typescript": "^5.1.0",
     "unocss": "^0.57.0"
