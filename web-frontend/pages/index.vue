--- conflicted
+++ resolved
@@ -23,11 +23,7 @@
 <template>
   <section class="hero">
     <h2>
-<<<<<<< HEAD
-      The speed of thought<br class="whitespace hidden sm:block" />
-=======
-      The speed-of-thought<br class="hidden sm:block" />
->>>>>>> bed2d6ac
+      The speed-of-thought<br class="whitespace hidden sm:block" />
       Discord management bot.
     </h2>
     <div class="whitespace" />
