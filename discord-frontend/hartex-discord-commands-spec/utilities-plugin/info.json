--- conflicted
+++ resolved
@@ -117,13 +117,8 @@
           },
           "description_localizations": {
             "ja": "どちら様？",
-<<<<<<< HEAD
-            "zh-CN": "要获取信息的用户。",
+            "zh-CN": "要获取信息的用户。如果未指定，则返回当前用户的信息。",
             "zh-TW": "要獲取資訊的使用者。若未指定，則返回當前使用者的資訊。"
-=======
-            "zh-CN": "要获取信息的用户。如果未指定，则返回当前用户的信息。",
-            "zh-TW": "要獲取資訊的使用者。"
->>>>>>> 4f62ec75
           },
           "required": false,
           "type": 6
