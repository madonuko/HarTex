--- conflicted
+++ resolved
@@ -64,34 +64,26 @@
       "name": "role",
       "description": "Information about a specific role.",
       "name_localizations": {
-<<<<<<< HEAD
-        "ja": "ロール"
-      },
-      "description_localizations": {
-        "ja": "特定のロールについて…"
-=======
+        "ja": "ロール",
         "zh-TW": "身分組"
       },
       "description_localizations": {
+        "ja": "特定のロールについて…",
         "zh-TW": "關於特定身分組的資訊。"
->>>>>>> ac4ec520
+      },
+      "description_localizations": {
       },
       "options": [
         {
           "name": "role",
           "description": "The role to obtain information for.",
           "name_localizations": {
-<<<<<<< HEAD
-            "ja": "ロール"
-          },
-          "description_localizations": {
-            "ja": "どっちのロールの情報を？"
-=======
+            "ja": "ロール",
             "zh-TW": "身分組"
           },
           "description_localizations": {
+            "ja": "どっちのロールの情報を？",
             "zh-TW": "要獲取資訊的身分組。"
->>>>>>> ac4ec520
           },
           "required": true,
           "type": 8
