[package]
name = "hartex_discord_commands_manager"
version = "0.5.1"
edition = "2021"
description = """
The commands manager of the bot.
"""
license = "AGPL-3.0-or-later"
rust-version = "1.76.0"

# See more keys and their definitions at https://doc.rust-lang.org/cargo/reference/manifest.html

[dependencies]
hartex_discord_core = { path = "../hartex-discord-core", features = ["async-net", "async-runtime", "discord-model", "environment"] }

hartex_log = { path = "../../rust-utilities/hartex-log" }

<<<<<<< HEAD
clap = "4.4.8"
hyper = { version = "1.0.1", features = ["client", "http2"] }
=======
clap = "4.4.10"
hyper = { version = "0.14.27", features = ["client", "http2"] }
>>>>>>> 124d9d4a
hyper-trust-dns = { version = "0.5.0", features = ["native-tls"] }
miette = { version = "5.10.0", features = ["fancy"] }
owo-colors = "3.5.0"
serde = { version = "1.0.193", features = ["derive"] }
serde_json = "1.0.108"
walkdir = "2.4.0"

[features]<|MERGE_RESOLUTION|>--- conflicted
+++ resolved
@@ -15,13 +15,8 @@
 
 hartex_log = { path = "../../rust-utilities/hartex-log" }
 
-<<<<<<< HEAD
-clap = "4.4.8"
+clap = "4.4.10"
 hyper = { version = "1.0.1", features = ["client", "http2"] }
-=======
-clap = "4.4.10"
-hyper = { version = "0.14.27", features = ["client", "http2"] }
->>>>>>> 124d9d4a
 hyper-trust-dns = { version = "0.5.0", features = ["native-tls"] }
 miette = { version = "5.10.0", features = ["fancy"] }
 owo-colors = "3.5.0"
