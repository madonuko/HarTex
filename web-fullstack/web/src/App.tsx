/* SPDX-License-Identifier: AGPL-3.0-only
 *
 * This file is part of HarTex.
 *
 * HarTex
 * Copyright (c) 2021-2022 HarTex Project Developers
 *
 * HarTex is free software; you can redistribute it and/or modify
 * it under the terms of the GNU Affero General Public License as published by
 * the Free Software Foundation; either version 3 of the License, or
 * (at your option) any later version.
 *
 * HarTex is distributed in the hope that it will be useful,
 * but WITHOUT ANY WARRANTY; without even the implied warranty of
 * MERCHANTABILITY or FITNESS FOR A PARTICULAR PURPOSE.  See the
 * GNU Affero General Public License for more details.
 *
 * You should have received a copy of the GNU Affero General Public License along
 * with HarTex. If not, see <https://www.gnu.org/licenses/>.
 */

import { FatalErrorBoundary, RedwoodProvider } from '@redwoodjs/web'
import { RedwoodApolloProvider } from '@redwoodjs/web/apollo'

import FatalErrorPage from 'src/pages/FatalErrorPage'
import Routes from 'src/Routes'

<<<<<<< HEAD
import Footer from './components/Footer/Footer'
import Navbar from './components/Navbar/Navbar'

=======
import 'windi.css'
>>>>>>> f9d18b43
import './index.css'

const App = () => (
  <FatalErrorBoundary page={FatalErrorPage}>
    <RedwoodProvider titleTemplate="%PageTitle | %AppTitle">
      <RedwoodApolloProvider>
        <Navbar />
        <Routes />
        <Footer />
      </RedwoodApolloProvider>
    </RedwoodProvider>
  </FatalErrorBoundary>
)

export default App<|MERGE_RESOLUTION|>--- conflicted
+++ resolved
@@ -25,13 +25,10 @@
 import FatalErrorPage from 'src/pages/FatalErrorPage'
 import Routes from 'src/Routes'
 
-<<<<<<< HEAD
 import Footer from './components/Footer/Footer'
 import Navbar from './components/Navbar/Navbar'
 
-=======
 import 'windi.css'
->>>>>>> f9d18b43
 import './index.css'
 
 const App = () => (
